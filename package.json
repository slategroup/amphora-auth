--- conflicted
+++ resolved
@@ -1,10 +1,6 @@
 {
   "name": "amphora-auth",
-<<<<<<< HEAD
-  "version": "0.1.0",
-=======
   "version": "1.1.0",
->>>>>>> 29516e71
   "description": "An auth adapter for Amphora",
   "main": "index.js",
   "scripts": {
